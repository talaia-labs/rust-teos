--- conflicted
+++ resolved
@@ -112,24 +112,6 @@
         };
 
         for block in last_n_blocks.iter().rev() {
-<<<<<<< HEAD
-            if let Some(prev_block_hash) = tx_index.blocks.back() {
-                match block.deref() {
-                    lightning_block_sync::BlockData::FullBlock(_) => {}
-                    lightning_block_sync::BlockData::HeaderOnly(header) => {
-                        if header.prev_blockhash != *prev_block_hash {
-                            panic!("last_n_blocks contains unchained blocks");
-                        }
-                    }
-                }
-            };
-
-            match block.deref() {
-                lightning_block_sync::BlockData::HeaderOnly(_) => {
-                    panic!("Expected FullBlock")
-                }
-                lightning_block_sync::BlockData::FullBlock(block) => {
-=======
             match block.deref() {
                 lightning_block_sync::BlockData::HeaderOnly(_) => {
                     panic!("Expected FullBlock")
@@ -141,7 +123,6 @@
                         }
                     };
 
->>>>>>> 42db0215
                     let map = block
                         .txdata
                         .iter()
