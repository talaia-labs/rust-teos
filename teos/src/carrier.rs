--- conflicted
+++ resolved
@@ -352,15 +352,9 @@
         let start_height = START_HEIGHT as u32;
         start_server(bitcoind_mock);
 
-<<<<<<< HEAD
-        let mut carrier = Carrier::new(bitcoin_cli, bitcoind_reachable, start_height);
+        let carrier = Carrier::new(bitcoin_cli, bitcoind_reachable, start_height);
         let tx = consensus::deserialize(&Vec::from_hex(TX_HEX).unwrap()).unwrap();
-        let r = carrier.send_transaction(&tx);
-=======
-        let carrier = Carrier::new(bitcoin_cli, bitcoind_reachable, start_height);
-        let tx = deserialize::<Transaction>(&Vec::from_hex(TX_HEX).unwrap()).unwrap();
         let r = carrier.send_transaction(&tx).await;
->>>>>>> 16c1ed1b
 
         assert_eq!(r, ConfirmationStatus::InMempoolSince(start_height));
 
@@ -384,15 +378,9 @@
         let start_height = START_HEIGHT as u32;
         start_server(bitcoind_mock);
 
-<<<<<<< HEAD
-        let mut carrier = Carrier::new(bitcoin_cli, bitcoind_reachable, start_height);
+        let carrier = Carrier::new(bitcoin_cli, bitcoind_reachable, start_height);
         let tx = consensus::deserialize(&Vec::from_hex(TX_HEX).unwrap()).unwrap();
-        let r = carrier.send_transaction(&tx);
-=======
-        let carrier = Carrier::new(bitcoin_cli, bitcoind_reachable, start_height);
-        let tx = deserialize::<Transaction>(&Vec::from_hex(TX_HEX).unwrap()).unwrap();
         let r = carrier.send_transaction(&tx).await;
->>>>>>> 16c1ed1b
 
         assert_eq!(
             r,
@@ -418,15 +406,9 @@
         let start_height = START_HEIGHT as u32;
         start_server(bitcoind_mock);
 
-<<<<<<< HEAD
-        let mut carrier = Carrier::new(bitcoin_cli, bitcoind_reachable, start_height);
+        let carrier = Carrier::new(bitcoin_cli, bitcoind_reachable, start_height);
         let tx = consensus::deserialize(&Vec::from_hex(TX_HEX).unwrap()).unwrap();
-        let r = carrier.send_transaction(&tx);
-=======
-        let carrier = Carrier::new(bitcoin_cli, bitcoind_reachable, start_height);
-        let tx = deserialize::<Transaction>(&Vec::from_hex(TX_HEX).unwrap()).unwrap();
         let r = carrier.send_transaction(&tx).await;
->>>>>>> 16c1ed1b
 
         assert_eq!(
             r,
@@ -455,15 +437,9 @@
         let start_height = START_HEIGHT as u32;
         start_server(bitcoind_mock);
 
-<<<<<<< HEAD
-        let mut carrier = Carrier::new(bitcoin_cli, bitcoind_reachable, start_height);
+        let carrier = Carrier::new(bitcoin_cli, bitcoind_reachable, start_height);
         let tx = consensus::deserialize(&Vec::from_hex(TX_HEX).unwrap()).unwrap();
-        let r = carrier.send_transaction(&tx);
-=======
-        let carrier = Carrier::new(bitcoin_cli, bitcoind_reachable, start_height);
-        let tx = deserialize::<Transaction>(&Vec::from_hex(TX_HEX).unwrap()).unwrap();
         let r = carrier.send_transaction(&tx).await;
->>>>>>> 16c1ed1b
 
         assert_eq!(r, ConfirmationStatus::ConfirmedIn(start_height));
 
@@ -486,15 +462,9 @@
         let start_height = START_HEIGHT as u32;
         start_server(bitcoind_mock);
 
-<<<<<<< HEAD
-        let mut carrier = Carrier::new(bitcoin_cli, bitcoind_reachable, start_height);
+        let carrier = Carrier::new(bitcoin_cli, bitcoind_reachable, start_height);
         let tx = consensus::deserialize(&Vec::from_hex(TX_HEX).unwrap()).unwrap();
-        let r = carrier.send_transaction(&tx);
-=======
-        let carrier = Carrier::new(bitcoin_cli, bitcoind_reachable, start_height);
-        let tx = deserialize::<Transaction>(&Vec::from_hex(TX_HEX).unwrap()).unwrap();
         let r = carrier.send_transaction(&tx).await;
->>>>>>> 16c1ed1b
 
         assert_eq!(
             r,
@@ -573,13 +543,8 @@
         start_server(bitcoind_mock);
 
         let carrier = Carrier::new(bitcoin_cli, bitcoind_reachable, start_height);
-<<<<<<< HEAD
         let tx = consensus::deserialize::<Transaction>(&Vec::from_hex(TX_HEX).unwrap()).unwrap();
-        assert_eq!(carrier.get_tx_height(&tx.txid()), None);
-=======
-        let tx = deserialize::<Transaction>(&Vec::from_hex(TX_HEX).unwrap()).unwrap();
         assert_eq!(carrier.get_tx_height(&tx.txid()).await, None);
->>>>>>> 16c1ed1b
     }
 
     #[tokio::test]
